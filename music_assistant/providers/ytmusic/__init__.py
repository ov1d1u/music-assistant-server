--- conflicted
+++ resolved
@@ -12,7 +12,6 @@
 import yt_dlp
 from duration_parser import parse as parse_str_duration
 from music_assistant_models.config_entries import ConfigEntry, ConfigValueType
-<<<<<<< HEAD
 from music_assistant_models.enums import (AlbumType, ConfigEntryType,
                                           ContentType, ImageType,
                                           ProviderFeature, StreamType)
@@ -22,39 +21,10 @@
 from music_assistant_models.media_items import (Album, Artist, AudioFormat,
                                                 ItemMapping, MediaItemImage,
                                                 MediaItemType, MediaType,
-                                                Playlist, ProviderMapping,
-                                                SearchResults, Track)
-=======
-from music_assistant_models.enums import (
-    AlbumType,
-    ConfigEntryType,
-    ContentType,
-    ImageType,
-    ProviderFeature,
-    StreamType,
-)
-from music_assistant_models.errors import (
-    InvalidDataError,
-    LoginFailed,
-    MediaNotFoundError,
-    UnplayableMediaError,
-)
-from music_assistant_models.media_items import (
-    Album,
-    Artist,
-    AudioFormat,
-    ItemMapping,
-    MediaItemImage,
-    MediaItemType,
-    MediaType,
-    Playlist,
-    Podcast,
-    PodcastEpisode,
-    ProviderMapping,
-    SearchResults,
-    Track,
-)
->>>>>>> be9371f0
+                                                Playlist, Podcast,
+                                                PodcastEpisode,
+                                                ProviderMapping, SearchResults,
+                                                Track)
 from music_assistant_models.streamdetails import StreamDetails
 from ytmusicapi.constants import SUPPORTED_LANGUAGES
 from ytmusicapi.exceptions import YTMusicServerError
@@ -63,37 +33,14 @@
 from music_assistant.constants import CONF_USERNAME
 from music_assistant.models.music_provider import MusicProvider
 
-<<<<<<< HEAD
 from .helpers import (add_remove_playlist_tracks, convert_to_netscape,
                       get_album, get_artist, get_library_albums,
                       get_library_artists, get_library_playlists,
-                      get_library_tracks, get_playlist, get_song_radio_tracks,
+                      get_library_podcasts, get_library_tracks, get_playlist,
+                      get_podcast, get_podcast_episode, get_song_radio_tracks,
                       get_track, is_brand_account, library_add_remove_album,
                       library_add_remove_artist, library_add_remove_playlist,
                       search)
-=======
-from .helpers import (
-    add_remove_playlist_tracks,
-    convert_to_netscape,
-    get_album,
-    get_artist,
-    get_library_albums,
-    get_library_artists,
-    get_library_playlists,
-    get_library_podcasts,
-    get_library_tracks,
-    get_playlist,
-    get_podcast,
-    get_podcast_episode,
-    get_song_radio_tracks,
-    get_track,
-    is_brand_account,
-    library_add_remove_album,
-    library_add_remove_artist,
-    library_add_remove_playlist,
-    search,
-)
->>>>>>> be9371f0
 
 if TYPE_CHECKING:
     from music_assistant_models.config_entries import ProviderConfig
